//  Copyright (c) 2017 Couchbase, Inc.
//
// Licensed under the Apache License, Version 2.0 (the "License");
// you may not use this file except in compliance with the License.
// You may obtain a copy of the License at
//
// 		http://www.apache.org/licenses/LICENSE-2.0
//
// Unless required by applicable law or agreed to in writing, software
// distributed under the License is distributed on an "AS IS" BASIS,
// WITHOUT WARRANTIES OR CONDITIONS OF ANY KIND, either express or implied.
// See the License for the specific language governing permissions and
// limitations under the License.

package scorch

import (
<<<<<<< HEAD
	"encoding/json"
=======
	"bytes"
>>>>>>> 4109e327
	"fmt"
	"os"
	"sync/atomic"
	"time"

	"github.com/RoaringBitmap/roaring"
	"github.com/blevesearch/bleve/index/scorch/mergeplan"
	"github.com/blevesearch/bleve/index/scorch/segment"
	"github.com/blevesearch/bleve/index/scorch/segment/zap"
)

func (s *Scorch) mergerLoop() {
	var lastEpochMergePlanned uint64
	mergePlannerOptions, err := s.parseMergePlannerOptions()
	if err != nil {
		s.fireAsyncError(fmt.Errorf("mergePlannerOption json parsing err: %v", err))
		s.asyncTasks.Done()
		return
	}

OUTER:
	for {
		select {
		case <-s.closeCh:
			break OUTER

		default:
			// check to see if there is a new snapshot to persist
			s.rootLock.RLock()
			ourSnapshot := s.root
			ourSnapshot.AddRef()
			s.rootLock.RUnlock()

			if ourSnapshot.epoch != lastEpochMergePlanned {
				startTime := time.Now()

				// lets get started
				err := s.planMergeAtSnapshot(ourSnapshot, mergePlannerOptions)
				if err != nil {
					s.fireAsyncError(fmt.Errorf("merging err: %v", err))
					_ = ourSnapshot.DecRef()
					continue OUTER
				}
				lastEpochMergePlanned = ourSnapshot.epoch

				s.fireEvent(EventKindMergerProgress, time.Since(startTime))
			}
			_ = ourSnapshot.DecRef()

			// tell the persister we're waiting for changes
			// first make a epochWatcher chan
			ew := &epochWatcher{
				epoch:    lastEpochMergePlanned,
				notifyCh: make(notificationChan, 1),
			}

			// give it to the persister
			select {
			case <-s.closeCh:
				break OUTER
			case s.persisterNotifier <- ew:
			}

			// now wait for persister (but also detect close)
			select {
			case <-s.closeCh:
				break OUTER
			case <-ew.notifyCh:
			}
		}
	}
	s.asyncTasks.Done()
}

func (s *Scorch) parseMergePlannerOptions() (*mergeplan.MergePlanOptions,
	error) {
	mergePlannerOptions := mergeplan.DefaultMergePlanOptions
	if v, ok := s.config["scorchMergePlanOptions"]; ok {
		b, err := json.Marshal(v)
		if err != nil {
			return &mergePlannerOptions, err
		}

		err = json.Unmarshal(b, &mergePlannerOptions)
		if err != nil {
			return &mergePlannerOptions, err
		}
	}
	return &mergePlannerOptions, nil
}

func (s *Scorch) planMergeAtSnapshot(ourSnapshot *IndexSnapshot,
	options *mergeplan.MergePlanOptions) error {
	// build list of zap segments in this snapshot
	var onlyZapSnapshots []mergeplan.Segment
	for _, segmentSnapshot := range ourSnapshot.segment {
		if _, ok := segmentSnapshot.segment.(*zap.Segment); ok {
			onlyZapSnapshots = append(onlyZapSnapshots, segmentSnapshot)
		}
	}

	// give this list to the planner
	resultMergePlan, err := mergeplan.Plan(onlyZapSnapshots, options)
	if err != nil {
		return fmt.Errorf("merge planning err: %v", err)
	}
	if resultMergePlan == nil {
		// nothing to do
		return nil
	}

	// process tasks in serial for now
	var notifications []chan *IndexSnapshot
	for _, task := range resultMergePlan.Tasks {
		if len(task.Segments) == 0 {
			continue
		}

		oldMap := make(map[uint64]*SegmentSnapshot)
		newSegmentID := atomic.AddUint64(&s.nextSegmentID, 1)
		segmentsToMerge := make([]*zap.Segment, 0, len(task.Segments))
		docsToDrop := make([]*roaring.Bitmap, 0, len(task.Segments))
		for _, planSegment := range task.Segments {
			if segSnapshot, ok := planSegment.(*SegmentSnapshot); ok {
				oldMap[segSnapshot.id] = segSnapshot
				if zapSeg, ok := segSnapshot.segment.(*zap.Segment); ok {
					if segSnapshot.LiveSize() == 0 {
						oldMap[segSnapshot.id] = nil
					} else {
						segmentsToMerge = append(segmentsToMerge, zapSeg)
						docsToDrop = append(docsToDrop, segSnapshot.deleted)
					}
				}
			}
		}

		var oldNewDocNums map[uint64][]uint64
		var segment segment.Segment
		if len(segmentsToMerge) > 0 {
			filename := zapFileName(newSegmentID)
			s.markIneligibleForRemoval(filename)
			path := s.path + string(os.PathSeparator) + filename
			newDocNums, err := zap.Merge(segmentsToMerge, docsToDrop, path, 1024)
			if err != nil {
				s.unmarkIneligibleForRemoval(filename)
				return fmt.Errorf("merging failed: %v", err)
			}
			segment, err = zap.Open(path)
			if err != nil {
				s.unmarkIneligibleForRemoval(filename)
				return err
			}
			oldNewDocNums = make(map[uint64][]uint64)
			for i, segNewDocNums := range newDocNums {
				oldNewDocNums[task.Segments[i].Id()] = segNewDocNums
			}
		}

		sm := &segmentMerge{
			id:            newSegmentID,
			old:           oldMap,
			oldNewDocNums: oldNewDocNums,
			new:           segment,
			notify:        make(chan *IndexSnapshot, 1),
		}
		notifications = append(notifications, sm.notify)

		// give it to the introducer
		select {
		case <-s.closeCh:
			_ = segment.Close()
			return nil
		case s.merges <- sm:
		}
	}
	for _, notification := range notifications {
		select {
		case <-s.closeCh:
			return nil
		case newSnapshot := <-notification:
			if newSnapshot != nil {
				_ = newSnapshot.DecRef()
			}
		}
	}
	return nil
}

type segmentMerge struct {
	id            uint64
	old           map[uint64]*SegmentSnapshot
	oldNewDocNums map[uint64][]uint64
	new           segment.Segment
	notify        chan *IndexSnapshot
}

// perform a merging of the given SegmentBase instances into a new,
// persisted segment, and synchronously introduce that new segment
// into the root
func (s *Scorch) mergeSegmentBases(snapshot *IndexSnapshot,
	sbs []*zap.SegmentBase, sbsDrops []*roaring.Bitmap, sbsIndexes []int,
	chunkFactor uint32) (uint64, *IndexSnapshot, uint64, error) {
	var br bytes.Buffer

	cr := zap.NewCountHashWriter(&br)

	newDocNums, numDocs, storedIndexOffset, fieldsIndexOffset,
		docValueOffset, dictLocs, fieldsInv, fieldsMap, err :=
		zap.MergeToWriter(sbs, sbsDrops, chunkFactor, cr)
	if err != nil {
		return 0, nil, 0, err
	}

	sb, err := zap.InitSegmentBase(br.Bytes(), cr.Sum32(), chunkFactor,
		fieldsMap, fieldsInv, numDocs, storedIndexOffset, fieldsIndexOffset,
		docValueOffset, dictLocs)
	if err != nil {
		return 0, nil, 0, err
	}

	newSegmentID := atomic.AddUint64(&s.nextSegmentID, 1)

	filename := zapFileName(newSegmentID)
	path := s.path + string(os.PathSeparator) + filename
	err = zap.PersistSegmentBase(sb, path)
	if err != nil {
		return 0, nil, 0, err
	}

	segment, err := zap.Open(path)
	if err != nil {
		return 0, nil, 0, err
	}

	sm := &segmentMerge{
		id:            newSegmentID,
		old:           make(map[uint64]*SegmentSnapshot),
		oldNewDocNums: make(map[uint64][]uint64),
		new:           segment,
		notify:        make(chan *IndexSnapshot, 1),
	}

	for i, idx := range sbsIndexes {
		ss := snapshot.segment[idx]
		sm.old[ss.id] = ss
		sm.oldNewDocNums[ss.id] = newDocNums[i]
	}

	select { // send to introducer
	case <-s.closeCh:
		_ = segment.DecRef()
		return 0, nil, 0, nil // TODO: return ErrInterruptedClosed?
	case s.merges <- sm:
	}

	select { // wait for introduction to complete
	case <-s.closeCh:
		return 0, nil, 0, nil // TODO: return ErrInterruptedClosed?
	case newSnapshot := <-sm.notify:
		return numDocs, newSnapshot, newSegmentID, nil
	}
}<|MERGE_RESOLUTION|>--- conflicted
+++ resolved
@@ -15,11 +15,9 @@
 package scorch
 
 import (
-<<<<<<< HEAD
-	"encoding/json"
-=======
 	"bytes"
->>>>>>> 4109e327
+  "encoding/json"
+
 	"fmt"
 	"os"
 	"sync/atomic"
